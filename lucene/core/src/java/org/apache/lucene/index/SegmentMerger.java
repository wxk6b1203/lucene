package org.apache.lucene.index;

/*
 * Licensed to the Apache Software Foundation (ASF) under one or more
 * contributor license agreements.  See the NOTICE file distributed with
 * this work for additional information regarding copyright ownership.
 * The ASF licenses this file to You under the Apache License, Version 2.0
 * (the "License"); you may not use this file except in compliance with
 * the License.  You may obtain a copy of the License at
 *
 *     http://www.apache.org/licenses/LICENSE-2.0
 *
 * Unless required by applicable law or agreed to in writing, software
 * distributed under the License is distributed on an "AS IS" BASIS,
 * WITHOUT WARRANTIES OR CONDITIONS OF ANY KIND, either express or implied.
 * See the License for the specific language governing permissions and
 * limitations under the License.
 */

import java.io.IOException;
import java.util.List;

import org.apache.lucene.codecs.Codec;
import org.apache.lucene.codecs.DocValuesConsumer;
import org.apache.lucene.codecs.FieldsConsumer;
import org.apache.lucene.codecs.NormsConsumer;
import org.apache.lucene.codecs.StoredFieldsWriter;
import org.apache.lucene.codecs.TermVectorsWriter;
import org.apache.lucene.document.FieldTypes;
import org.apache.lucene.store.Directory;
import org.apache.lucene.store.IOContext;
import org.apache.lucene.util.InfoStream;

/**
 * The SegmentMerger class combines two or more Segments, represented by an
 * IndexReader, into a single Segment.  Call the merge method to combine the
 * segments.
 *
 * @see #merge
 */
final class SegmentMerger {
  private final Directory directory;

  private final Codec codec;
  
  private final IOContext context;
  
  final MergeState mergeState;
  private final FieldInfos.Builder fieldInfosBuilder;

  // note, just like in codec apis Directory 'dir' is NOT the same as segmentInfo.dir!!
<<<<<<< HEAD
  SegmentMerger(FieldTypes fieldTypes, List<LeafReader> readers, SegmentInfo segmentInfo, InfoStream infoStream, Directory dir,
                MergeState.CheckAbort checkAbort, FieldInfos.FieldNumbers fieldNumbers, IOContext context) throws IOException {
    // validate incoming readers
    for (LeafReader reader : readers) {
      if ((reader instanceof SegmentReader) == false) {
        // We only validate foreign readers up front: each index component
        // calls .checkIntegrity itself for each incoming producer
        reader.checkIntegrity();
      }
    }

    mergeState = new MergeState(fieldTypes, readers, segmentInfo, infoStream, checkAbort);
=======
  SegmentMerger(List<CodecReader> readers, SegmentInfo segmentInfo, InfoStream infoStream, Directory dir,
                FieldInfos.FieldNumbers fieldNumbers, IOContext context) throws IOException {
    if (context.context != IOContext.Context.MERGE) {
      throw new IllegalArgumentException("IOContext.context should be MERGE; got: " + context.context);
    }
    mergeState = new MergeState(readers, segmentInfo, infoStream);
>>>>>>> 1529c57c
    directory = dir;
    this.codec = segmentInfo.getCodec();
    this.context = context;
    this.fieldInfosBuilder = new FieldInfos.Builder(fieldNumbers);
  }
  
  /** True if any merging should happen */
  boolean shouldMerge() {
    return mergeState.segmentInfo.getDocCount() > 0;
  }

  /**
   * Merges the readers into the directory passed to the constructor
   * @return The number of documents that were merged
   * @throws CorruptIndexException if the index is corrupt
   * @throws IOException if there is a low-level IO error
   */
  MergeState merge() throws IOException {
    if (!shouldMerge()) {
      throw new IllegalStateException("Merge would result in 0 document segment");
    }
    mergeFieldInfos();
    long t0 = 0;
    if (mergeState.infoStream.isEnabled("SM")) {
      t0 = System.nanoTime();
    }
    int numMerged = mergeFields();
    if (mergeState.infoStream.isEnabled("SM")) {
      long t1 = System.nanoTime();
      mergeState.infoStream.message("SM", ((t1-t0)/1000000) + " msec to merge stored fields [" + numMerged + " docs]");
    }
    assert numMerged == mergeState.segmentInfo.getDocCount(): "numMerged=" + numMerged + " vs mergeState.segmentInfo.getDocCount()=" + mergeState.segmentInfo.getDocCount();

    final SegmentWriteState segmentWriteState = new SegmentWriteState(mergeState.infoStream, directory, mergeState.segmentInfo,
                                                                      mergeState.mergeFieldInfos, null, context);
    if (mergeState.infoStream.isEnabled("SM")) {
      t0 = System.nanoTime();
    }
    mergeTerms(segmentWriteState);
    if (mergeState.infoStream.isEnabled("SM")) {
      long t1 = System.nanoTime();
      mergeState.infoStream.message("SM", ((t1-t0)/1000000) + " msec to merge postings [" + numMerged + " docs]");
    }

    if (mergeState.infoStream.isEnabled("SM")) {
      t0 = System.nanoTime();
    }
    if (mergeState.mergeFieldInfos.hasDocValues()) {
      mergeDocValues(segmentWriteState);
    }
    if (mergeState.infoStream.isEnabled("SM")) {
      long t1 = System.nanoTime();
      mergeState.infoStream.message("SM", ((t1-t0)/1000000) + " msec to merge doc values [" + numMerged + " docs]");
    }
    
    if (mergeState.mergeFieldInfos.hasNorms()) {
      if (mergeState.infoStream.isEnabled("SM")) {
        t0 = System.nanoTime();
      }
      mergeNorms(segmentWriteState);
      if (mergeState.infoStream.isEnabled("SM")) {
        long t1 = System.nanoTime();
        mergeState.infoStream.message("SM", ((t1-t0)/1000000) + " msec to merge norms [" + numMerged + " docs]");
      }
    }

    if (mergeState.mergeFieldInfos.hasVectors()) {
      if (mergeState.infoStream.isEnabled("SM")) {
        t0 = System.nanoTime();
      }
      numMerged = mergeVectors();
      if (mergeState.infoStream.isEnabled("SM")) {
        long t1 = System.nanoTime();
        mergeState.infoStream.message("SM", ((t1-t0)/1000000) + " msec to merge vectors [" + numMerged + " docs]");
      }
      assert numMerged == mergeState.segmentInfo.getDocCount();
    }
    
    // write the merged infos
    codec.fieldInfosFormat().write(directory, mergeState.segmentInfo, "", mergeState.mergeFieldInfos, context);

    return mergeState;
  }

  private void mergeDocValues(SegmentWriteState segmentWriteState) throws IOException {
    try (DocValuesConsumer consumer = codec.docValuesFormat().fieldsConsumer(segmentWriteState)) {
      consumer.merge(mergeState);
    }
  }

  private void mergeNorms(SegmentWriteState segmentWriteState) throws IOException {
    try (NormsConsumer consumer = codec.normsFormat().normsConsumer(segmentWriteState)) {
      consumer.merge(mergeState);
    }
  }
  
  public void mergeFieldInfos() throws IOException {
    for (FieldInfos readerFieldInfos : mergeState.fieldInfos) {
      for (FieldInfo fi : readerFieldInfos) {
        fieldInfosBuilder.add(fi);
      }
    }
    mergeState.mergeFieldInfos = fieldInfosBuilder.finish();
  }

  /**
   * Merge stored fields from each of the segments into the new one.
   * @return The number of documents in all of the readers
   * @throws CorruptIndexException if the index is corrupt
   * @throws IOException if there is a low-level IO error
   */
  private int mergeFields() throws IOException {
    try (StoredFieldsWriter fieldsWriter = codec.storedFieldsFormat().fieldsWriter(directory, mergeState.segmentInfo, context)) {
      return fieldsWriter.merge(mergeState);
    }
  }

  /**
   * Merge the TermVectors from each of the segments into the new one.
   * @throws IOException if there is a low-level IO error
   */
  private int mergeVectors() throws IOException {
    try (TermVectorsWriter termVectorsWriter = codec.termVectorsFormat().vectorsWriter(directory, mergeState.segmentInfo, context)) {
      return termVectorsWriter.merge(mergeState);
    }
  }

  private void mergeTerms(SegmentWriteState segmentWriteState) throws IOException {
    try (FieldsConsumer consumer = codec.postingsFormat().fieldsConsumer(segmentWriteState)) {
      consumer.merge(mergeState);
    }
  }
}<|MERGE_RESOLUTION|>--- conflicted
+++ resolved
@@ -49,27 +49,12 @@
   private final FieldInfos.Builder fieldInfosBuilder;
 
   // note, just like in codec apis Directory 'dir' is NOT the same as segmentInfo.dir!!
-<<<<<<< HEAD
-  SegmentMerger(FieldTypes fieldTypes, List<LeafReader> readers, SegmentInfo segmentInfo, InfoStream infoStream, Directory dir,
-                MergeState.CheckAbort checkAbort, FieldInfos.FieldNumbers fieldNumbers, IOContext context) throws IOException {
-    // validate incoming readers
-    for (LeafReader reader : readers) {
-      if ((reader instanceof SegmentReader) == false) {
-        // We only validate foreign readers up front: each index component
-        // calls .checkIntegrity itself for each incoming producer
-        reader.checkIntegrity();
-      }
-    }
-
-    mergeState = new MergeState(fieldTypes, readers, segmentInfo, infoStream, checkAbort);
-=======
-  SegmentMerger(List<CodecReader> readers, SegmentInfo segmentInfo, InfoStream infoStream, Directory dir,
+  SegmentMerger(FieldTypes fieldTypes, List<CodecReader> readers, SegmentInfo segmentInfo, InfoStream infoStream, Directory dir,
                 FieldInfos.FieldNumbers fieldNumbers, IOContext context) throws IOException {
     if (context.context != IOContext.Context.MERGE) {
       throw new IllegalArgumentException("IOContext.context should be MERGE; got: " + context.context);
     }
-    mergeState = new MergeState(readers, segmentInfo, infoStream);
->>>>>>> 1529c57c
+    mergeState = new MergeState(fieldTypes, readers, segmentInfo, infoStream);
     directory = dir;
     this.codec = segmentInfo.getCodec();
     this.context = context;
