--- conflicted
+++ resolved
@@ -26,11 +26,7 @@
 
 import org.apache.solr.common.cloud.ClusterState;
 import org.apache.solr.common.cloud.DocCollection;
-<<<<<<< HEAD
-import org.apache.solr.common.cloud.PerReplicaStates;
-=======
 import org.apache.solr.common.cloud.PerReplicaStatesOps;
->>>>>>> 91312a0a
 import org.apache.solr.common.cloud.Replica;
 import org.apache.solr.common.cloud.Slice;
 import org.apache.solr.common.cloud.ZkNodeProps;
@@ -71,8 +67,8 @@
           if (rNodeName.equals(nodeName)) {
             log.debug("Update replica state for {} to {}", replica, Replica.State.DOWN);
             Map<String, Object> props = replica.shallowCopy();
-            props.put(ZkStateReader.STATE_PROP, Replica.State.DOWN.toString());
-            Replica newReplica = new Replica(replica.getName(), props, collection, slice.getName());
+            Replica newReplica = new Replica(replica.getName(), replica.node, replica.collection, slice.getName(), replica.core,
+                Replica.State.DOWN, replica.type, props);
             newReplicas.put(replica.getName(), newReplica);
             needToUpdateCollection = true;
             downedReplicas.add(replica.getName());
@@ -86,11 +82,7 @@
       if (needToUpdateCollection) {
         if (docCollection.isPerReplicaState()) {
           zkWriteCommands.add(new ZkWriteCommand(collection, docCollection.copyWithSlices(slicesCopy),
-<<<<<<< HEAD
-              PerReplicaStates.WriteOps.downReplicas(downedReplicas, docCollection.getPerReplicaStates()), false));
-=======
               PerReplicaStatesOps.downReplicas(downedReplicas, docCollection.getPerReplicaStates()), false));
->>>>>>> 91312a0a
         } else {
           zkWriteCommands.add(new ZkWriteCommand(collection, docCollection.copyWithSlices(slicesCopy)));
         }
